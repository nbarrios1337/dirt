mod dname;
mod header;
mod message;
mod qclass;
mod qtype;
mod query;
mod question;
mod record;

use std::{
    io::Cursor,
    net::{SocketAddr, UdpSocket},
};

use query::Query;

use crate::{
    message::{Message, MsgSection},
    qtype::QType,
};

/// Returns a ready-to-use UDP socket connected to the given address
fn setup_udp_socket_to(dns_server_addr: SocketAddr) -> std::io::Result<UdpSocket> {
    let udp_sock = match dns_server_addr {
        SocketAddr::V4(_) => UdpSocket::bind((std::net::Ipv4Addr::UNSPECIFIED, 0))?,
        SocketAddr::V6(_) => UdpSocket::bind((std::net::Ipv6Addr::UNSPECIFIED, 0))?,
    };
    udp_sock.connect(dns_server_addr)?;
    Ok(udp_sock)
}

fn send_query(query: Query, server_addr: std::net::IpAddr) -> message::Result<Message> {
    let socket_addr = std::net::SocketAddr::from((server_addr, 53));

    // connection setup
    let udp_sock = setup_udp_socket_to(socket_addr)?;

    // query request
    udp_sock.send(&query.into_bytes())?;

    // get response
    let mut recv_buf = [0u8; 1024];
    let bytes_recv = udp_sock.recv(&mut recv_buf)?;

    // parse response to message
    let mut msg_bytes_reader = Cursor::new(&recv_buf[..bytes_recv]);

    Message::from_bytes(&mut msg_bytes_reader)
}

pub fn lookup_domain(domain_name: &str) -> message::Result<std::net::IpAddr> {
    resolve(domain_name, QType::A)
}

pub fn resolve(domain_name: &str, record_type: QType) -> message::Result<std::net::IpAddr> {
    let mut nameserver = std::net::IpAddr::V4(std::net::Ipv4Addr::new(198, 41, 0, 4));
    loop {
<<<<<<< HEAD
        tracing::info!("Querying {nameserver} for \"{domain_name}\"");
        let resp = send_query(domain_name, nameserver, record_type)?;
=======
        println!("Querying {nameserver} for {domain_name}");
        let query = Query::new(domain_name, record_type, 0);
        let resp = send_query(query, nameserver)?;
>>>>>>> 650e09d2

        if let Some(domain_ip_rr) = resp.get_record_by_type_from(QType::A, MsgSection::Answers) {
            tracing::debug!(
                "Found answer for \"{domain_name}\": {}",
                domain_ip_rr.data_as_ip_addr()
            );
            return Ok(domain_ip_rr.data_as_ip_addr());
        } else if let Some(ns_ip_rr) =
            resp.get_record_by_type_from(QType::A, MsgSection::Additionals)
        {
            nameserver = ns_ip_rr.data_as_ip_addr();
            tracing::debug!("Referred to new nameserver: {nameserver}")
        } else if let Some(ns_dname_rr) =
            resp.get_record_by_type_from(QType::NS, MsgSection::Authorities)
        {
            tracing::debug!(
                "Found name for new nameserver: \"{}\"",
                ns_dname_rr.data_as_str()
            );
            nameserver = resolve(ns_dname_rr.data_as_str(), record_type)?;
            tracing::debug!(
                "Resolved new namserver \"{}\": {nameserver}",
                ns_dname_rr.data_as_str()
            )
        } else if let Some(cname_rr) =
            resp.get_record_by_type_from(QType::CNAME, MsgSection::Answers)
        {
            tracing::debug!(
                "Found alias \"{}\" for \"{domain_name}\"",
                cname_rr.data_as_str()
            );
            return resolve(cname_rr.data_as_str(), record_type);
        } else {
            panic!("Unexpected resolver error\nreceived: {resp:#?}")
        }
    }
}

fn print_bytes_as_hex(bytes: &[u8]) {
    eprint!("0x");
    for b in bytes {
        eprint!("{b:02X?}");
    }
    eprintln!();
}

#[cfg(test)]
mod tests {
    use crate::*;

    // endianness clarification: 7th MSB of the 3rd octet is 9 bits away from bit 15.
    const RECURSION_DESIRED: u16 = 1 << 8;

    #[test]
    fn test_build_query() -> std::fmt::Result {
        let correct_bytes_str =
            "82980100000100000000000003777777076578616d706c6503636f6d0000010001";
        let query = Query::new("www.example.com", qtype::QType::A, RECURSION_DESIRED);
        let query_bytes = query.into_bytes();

        let mut query_bytes_str = String::with_capacity(correct_bytes_str.len());

        use std::fmt::Write;
        for byte in query_bytes {
            write!(&mut query_bytes_str, "{byte:02x}")?;
        }

        // Skip first 2 bytes (random id)
        // 2 chars per byte as formatted above --> 4 chars to skip
        assert_eq!(
            query_bytes_str[4..],
            correct_bytes_str[4..],
            "Byte value mismatch"
        );

        Ok(())
    }

    #[test]
    fn test_send_query() -> std::io::Result<()> {
        let query = Query::new("www.example.com", qtype::QType::A, RECURSION_DESIRED);
        let query_bytes = query.into_bytes();

        // connection setup
        let udp_sock =
            setup_udp_socket_to("8.8.8.8:53".parse().unwrap()).expect("Failed to setup UDP socket");

        // query request
        udp_sock.send(&query_bytes).expect("Couldn't send query");

        Ok(())
    }

    #[test]
    fn test_resolve() -> Result<(), message::Error> {
        let result_ip = resolve("www.example.com", QType::A)?;
        let correct_ip = "93.184.216.34".parse::<std::net::Ipv4Addr>().unwrap();
        assert_eq!(result_ip, correct_ip);
        Ok(())
    }

    #[test]
    fn test_cname() -> message::Result<()> {
        // facebook has multiple IP addrs, no sense checking for any possible one.
        let _ = lookup_domain("www.facebook.com")?;
        Ok(())
    }
}<|MERGE_RESOLUTION|>--- conflicted
+++ resolved
@@ -55,14 +55,9 @@
 pub fn resolve(domain_name: &str, record_type: QType) -> message::Result<std::net::IpAddr> {
     let mut nameserver = std::net::IpAddr::V4(std::net::Ipv4Addr::new(198, 41, 0, 4));
     loop {
-<<<<<<< HEAD
         tracing::info!("Querying {nameserver} for \"{domain_name}\"");
-        let resp = send_query(domain_name, nameserver, record_type)?;
-=======
-        println!("Querying {nameserver} for {domain_name}");
         let query = Query::new(domain_name, record_type, 0);
         let resp = send_query(query, nameserver)?;
->>>>>>> 650e09d2
 
         if let Some(domain_ip_rr) = resp.get_record_by_type_from(QType::A, MsgSection::Answers) {
             tracing::debug!(
